package testnet

import (
	"encoding/json"
	"fmt"
	"os"
	"path/filepath"
	"strings"
	"time"

	"github.com/celestiaorg/celestia-app/v2/app"
	serverconfig "github.com/cosmos/cosmos-sdk/server/config"
	"github.com/tendermint/tendermint/config"
	"github.com/tendermint/tendermint/p2p"
	"github.com/tendermint/tendermint/p2p/pex"
	"github.com/tendermint/tendermint/pkg/trace"
)

func MakeConfig(node *Node, opts ...Option) (*config.Config, error) {
	//cfg := config.DefaultConfig() //
	cfg := app.DefaultConsensusConfig()
	cfg.TxIndex.Indexer = "kv"
	cfg.Mempool.MaxTxsBytes = 1024 * 1024 * 1024
	cfg.Mempool.MaxTxBytes = 8 * 1024 * 1024
	cfg.Moniker = node.Name
	cfg.RPC.ListenAddress = "tcp://0.0.0.0:26657"
	cfg.P2P.ExternalAddress = fmt.Sprintf("tcp://%v", node.AddressP2P(false))
	cfg.P2P.PersistentPeers = strings.Join(node.InitialPeers, ",")
	cfg.Instrumentation.Prometheus = true

	for _, opt := range opts {
		opt(cfg)
	}

	return cfg, nil
}

type Option func(*config.Config)

func WithPerPeerBandwidth(bandwidth int64) Option {
	return func(cfg *config.Config) {
		cfg.P2P.SendRate = bandwidth
		cfg.P2P.RecvRate = bandwidth
	}
}

func WithTimeoutPropose(timeout time.Duration) Option {
	return func(cfg *config.Config) {
		cfg.Consensus.TimeoutPropose = timeout
	}
}

func WithTimeoutCommit(timeout time.Duration) Option {
	return func(cfg *config.Config) {
		cfg.Consensus.TimeoutCommit = timeout
	}
}

func WithPrometheus(prometheus bool) Option {
	return func(cfg *config.Config) {
		cfg.Instrumentation.Prometheus = prometheus
	}
}

func WithMempool(mempool string) Option {
	return func(cfg *config.Config) {
		cfg.Mempool.Version = mempool
	}
}

func WithBroadcastTxs(broadcast bool) Option {
	return func(cfg *config.Config) {
		cfg.Mempool.Broadcast = broadcast
	}
}

func WithLocalTracing(localTracingType string) Option {
	return func(cfg *config.Config) {
		cfg.Instrumentation.TraceType = localTracingType
		cfg.Instrumentation.TraceBufferSize = 1000
		cfg.Instrumentation.TracePullAddress = ":26661"
		//cfg.Instrumentation.TracingTables = "consensus_round_state,received_bytes"
		// cfg.Instrumentation.TracePushConfig = "s3.json"
	}
}
func WriteAddressBook(peers []string, file string) error {
	book := pex.NewAddrBook(file, false)
	for _, peer := range peers {
		addr, err := p2p.NewNetAddressString(peer)
		if err != nil {
			return fmt.Errorf("parsing peer address %s: %w", peer, err)
		}
		err = book.AddAddress(addr, addr)
		if err != nil {
			return fmt.Errorf("adding peer address %s: %w", peer, err)
		}
	}
	book.Save()
	return nil
}

func MakeAppConfig(_ *Node) (*serverconfig.Config, error) {
	srvCfg := serverconfig.DefaultConfig()
	srvCfg.MinGasPrices = fmt.Sprintf("0.001%s", app.BondDenom)
<<<<<<< HEAD
	srvCfg.GRPC.MaxRecvMsgSize = 2501646900
	srvCfg.GRPC.MaxSendMsgSize = 2501646900
=======
	// updating MaxRecvMsgSize and MaxSendMsgSize allows submission of 128MiB worth of
	// transactions simultaneously which is useful for big block tests.
	srvCfg.GRPC.MaxRecvMsgSize = 128 * 1024 * 1024
	srvCfg.GRPC.MaxSendMsgSize = 128 * 1024 * 1024
>>>>>>> c53add4a
	return srvCfg, srvCfg.ValidateBasic()
}

// MakeTracePushConfig creates a trace push config file "s3.json" in the given config path
// with the trace push config from the environment variables.
func MakeTracePushConfig(configPath string) error {
	traceConfigFile, err := os.OpenFile(filepath.Join(configPath, "s3.json"), os.O_CREATE|os.O_RDWR, 0o777)
	if err != nil {
		return err
	}
	defer traceConfigFile.Close()
	traceConfig, err := trace.GetPushConfigFromEnv()
	if err != nil {
		return err
	}
	err = json.NewEncoder(traceConfigFile).Encode(traceConfig)
	if err != nil {
		return err
	}
	traceConfigFile.Close()
	return nil
}<|MERGE_RESOLUTION|>--- conflicted
+++ resolved
@@ -102,15 +102,10 @@
 func MakeAppConfig(_ *Node) (*serverconfig.Config, error) {
 	srvCfg := serverconfig.DefaultConfig()
 	srvCfg.MinGasPrices = fmt.Sprintf("0.001%s", app.BondDenom)
-<<<<<<< HEAD
-	srvCfg.GRPC.MaxRecvMsgSize = 2501646900
-	srvCfg.GRPC.MaxSendMsgSize = 2501646900
-=======
 	// updating MaxRecvMsgSize and MaxSendMsgSize allows submission of 128MiB worth of
 	// transactions simultaneously which is useful for big block tests.
 	srvCfg.GRPC.MaxRecvMsgSize = 128 * 1024 * 1024
 	srvCfg.GRPC.MaxSendMsgSize = 128 * 1024 * 1024
->>>>>>> c53add4a
 	return srvCfg, srvCfg.ValidateBasic()
 }
 
