//nolint:staticcheck
package main

import (
	"context"
	"errors"
	"fmt"
	"log"
	"time"

	"github.com/celestiaorg/celestia-app/v2/app"
	v1 "github.com/celestiaorg/celestia-app/v2/pkg/appconsts/v1"
	v2 "github.com/celestiaorg/celestia-app/v2/pkg/appconsts/v2"
	"github.com/celestiaorg/celestia-app/v2/test/e2e/testnet"
	"github.com/celestiaorg/knuu/pkg/knuu"
	"github.com/tendermint/tendermint/rpc/client/http"
)

func MajorUpgradeToV2(logger *log.Logger) error {
	latestVersion, err := testnet.GetLatestVersion()
	testnet.NoError("failed to get latest version", err)

	logger.Println("Running major upgrade to v2 test", "version", latestVersion)

	numNodes := 4
	upgradeHeight := int64(10)
	ctx, cancel := context.WithCancel(context.Background())
	defer cancel()

	logger.Println("Creating testnet")
	testNet, err := testnet.New("runMajorUpgradeToV2", seed, nil, "test")
	testnet.NoError("failed to create testnet", err)

	defer testNet.Cleanup()

	testNet.SetConsensusParams(app.DefaultInitialConsensusParams())

	preloader, err := knuu.NewPreloader()
	testnet.NoError("failed to create preloader", err)

	defer func() { _ = preloader.EmptyImages() }()
	testnet.NoError("failed to add image", preloader.AddImage(testnet.DockerImageName(latestVersion)))

	logger.Println("Creating genesis nodes")
	for i := 0; i < numNodes; i++ {
		err := testNet.CreateGenesisNode(latestVersion, 10000000, upgradeHeight, testnet.DefaultResources, false, "")
		testnet.NoError("failed to create genesis node", err)
	}

	logger.Println("Creating txsim")
	endpoints, err := testNet.RemoteGRPCEndpoints()
	testnet.NoError("failed to get remote gRPC endpoints", err)
	err = testNet.CreateTxClient("txsim", testnet.TxsimVersion, 1, "100-2000", 100, testnet.DefaultResources, endpoints[0])
	testnet.NoError("failed to create tx client", err)

	logger.Println("Setting up testnet")
	testnet.NoError("Failed to setup testnet", testNet.Setup())
	logger.Println("Starting testnet")
	testnet.NoError("Failed to start testnet", testNet.Start())

	heightBefore := upgradeHeight - 1
	for i := 0; i < numNodes; i++ {

		client, err := testNet.Node(i).Client()
		testnet.NoError("failed to get client", err)

		testnet.NoError("failed to wait for height", waitForHeight(ctx, client, upgradeHeight, time.Minute))

		resp, err := client.Header(ctx, &heightBefore)
		testnet.NoError("failed to get header", err)
		logger.Println("Node", i, "is running on version", resp.Header.Version.App)
		if resp.Header.Version.App != v1.Version {
			return fmt.Errorf("version mismatch before upgrade: expected %d, got %d", v1.Version, resp.Header.Version.App)
		}

		resp, err = client.Header(ctx, &upgradeHeight)
		testnet.NoError("failed to get header", err)
		if resp.Header.Version.App != v2.Version {
			return fmt.Errorf("version mismatch after upgrade: expected %d, got %d", v2.Version, resp.Header.Version.App)
		}
	}

<<<<<<< HEAD
	cancel()

=======
	// make all nodes in the network restart and ensure that progress is still made
	for _, node := range testNet.Nodes() {
		client, err := node.Client()
		testnet.NoError("failed to get client", err)

		height, err := getHeight(ctx, client, time.Minute)
		if err != nil {
			return fmt.Errorf("failed to get height: %w", err)
		}

		if err := node.Upgrade(latestVersion); err != nil {
			return fmt.Errorf("failed to restart node: %w", err)
		}

		if err := waitForHeight(ctx, client, height+3, time.Minute); err != nil {
			return fmt.Errorf("failed to wait for height: %w", err)
		}
	}

>>>>>>> c53add4a
	return nil
}

func getHeight(ctx context.Context, client *http.HTTP, period time.Duration) (int64, error) {
	timer := time.NewTimer(period)
	ticker := time.NewTicker(100 * time.Millisecond)
	for {
		select {
		case <-timer.C:
			return 0, fmt.Errorf("failed to get height after %.2f seconds", period.Seconds())
		case <-ticker.C:
			status, err := client.Status(ctx)
			if err == nil {
				return status.SyncInfo.LatestBlockHeight, nil
			}
			if errors.Is(err, context.Canceled) || errors.Is(err, context.DeadlineExceeded) {
				return 0, err
			}
		}
	}
}

func waitForHeight(ctx context.Context, client *http.HTTP, height int64, period time.Duration) error {
	ctx, cancel := context.WithTimeout(ctx, period)
	defer cancel()

	ticker := time.NewTicker(100 * time.Millisecond)
	defer ticker.Stop()

	for {
		select {
		case <-ctx.Done():
			return fmt.Errorf("timeout waiting for height %d", height)
		case <-ticker.C:
			currentHeight, err := getHeight(ctx, client, period)
			if err != nil {
				if errors.Is(err, context.Canceled) || errors.Is(err, context.DeadlineExceeded) {
					return err
				}
				continue
			}
			if currentHeight >= height {
				return nil
			}
		}
	}
}<|MERGE_RESOLUTION|>--- conflicted
+++ resolved
@@ -80,10 +80,6 @@
 		}
 	}
 
-<<<<<<< HEAD
-	cancel()
-
-=======
 	// make all nodes in the network restart and ensure that progress is still made
 	for _, node := range testNet.Nodes() {
 		client, err := node.Client()
@@ -103,7 +99,6 @@
 		}
 	}
 
->>>>>>> c53add4a
 	return nil
 }
 
