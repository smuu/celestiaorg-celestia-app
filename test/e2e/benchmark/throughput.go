--- conflicted
+++ resolved
@@ -28,12 +28,8 @@
 	os.Setenv("KNUU_NAMESPACE", "test-sanaz")
 
 	latestVersion, err := testnet.GetLatestVersion()
-<<<<<<< HEAD
+	testnet.NoError("failed to get latest version ", err)
 	latestVersion = "pr-3261"
-	testnet.NoError("failed to get latest version", err)
-=======
-	testnet.NoError("failed to get latest version ", err)
->>>>>>> f295811e
 
 	log.Println("=== RUN E2EThroughput", "version:", latestVersion)
 
