--- conflicted
+++ resolved
@@ -13,12 +13,7 @@
 )
 
 const (
-<<<<<<< HEAD
-	seed         = 42
-	txsimVersion = "pr-3261"
-=======
 	seed = 42
->>>>>>> 35ebdf3b
 )
 
 func main() {
@@ -69,11 +64,10 @@
 		testNet.Cleanup()
 	}()
 
-<<<<<<< HEAD
-	// add 2 validators
 	testnet.NoError("failed to create genesis nodes",
-		testNet.CreateGenesisNodes(2, latestVersion, 10000000, 0,
-			testnet.DefaultResources))
+		testNet.CreateGenesisNodes(manifest.Validators,
+			manifest.CelestiaAppVersion, manifest.SelfDelegation,
+			manifest.UpgradeHeight, manifest.ValidatorResource))
 
 	if pushConfig, err := trace.GetPushConfigFromEnv(); err == nil {
 		log.Print("Setting up trace push config")
@@ -90,12 +84,6 @@
 				node.Instance.SetEnvironmentVariable(trace.PushDelay, fmt.Sprintf("%d", pushConfig.PushDelay)))
 		}
 	}
-=======
-	testnet.NoError("failed to create genesis nodes",
-		testNet.CreateGenesisNodes(manifest.Validators,
-			manifest.CelestiaAppVersion, manifest.SelfDelegation,
-			manifest.UpgradeHeight, manifest.ValidatorResource))
->>>>>>> 35ebdf3b
 
 	// obtain the GRPC endpoints of the validators
 	gRPCEndpoints, err := testNet.RemoteGRPCEndpoints()
