package main

import (
	"context"
	"fmt"
	"log"
	"time"

	"github.com/celestiaorg/celestia-app/v2/pkg/appconsts"
	"github.com/celestiaorg/celestia-app/v2/test/e2e/testnet"
	"github.com/celestiaorg/celestia-app/v2/test/util/testnode"
	"github.com/tendermint/tendermint/pkg/trace"
)

const (
	seed = 42
<<<<<<< HEAD

	toMiB = 1024 * 1024
=======
>>>>>>> 8f09cf8b
)

var bigBlockManifest = Manifest{
	TestnetName: "big-block",
	ChainID:     "test",
	Validators:  2,
	ValidatorResource: testnet.Resources{
		MemoryRequest: "12Gi",
		MemoryLimit:   "12Gi",
		CPU:           "8",
		Volume:        "20Gi",
	},
	TxClientsResource: testnet.Resources{
		MemoryRequest: "1Gi",
		MemoryLimit:   "3Gi",
		CPU:           "2",
		Volume:        "1Gi",
	},
	SelfDelegation:     10000000,
	CelestiaAppVersion: "pr-3261",
	TxClientVersion:    "pr-3261",
	BlobsPerSeq:        6,
	BlobSequences:      50,
	BlobSizes:          "200000",
	PerPeerBandwidth:   100 * toMiB,
	UpgradeHeight:      0,
	TimeoutCommit:      11 * time.Second,
	TimeoutPropose:     10 * time.Second,
	Mempool:            "v1", // ineffective as it always defaults to v1
	BroadcastTxs:       true,
	Prometheus:         true,
	GovMaxSquareSize:   1024,
	MaxBlockBytes:      128 * toMiB,
	TestDuration:       10 * time.Minute,
	TxClients:          2,
	LocalTracingType:   "local",
	PushTrace:          true,
}

func Run(manifest Manifest) error {

<<<<<<< HEAD
	log.Printf("version:%s", manifest.CelestiaAppVersion)
	// create a new testnet
	testNet, err := testnet.New(manifest.TestnetName, seed,
		testnet.GetGrafanaInfoFromEnvVar(), manifest.ChainID,
		manifest.GetGenesisModifiers()...)
	testnet.NoError("failed to create testnet", err)
=======
	manifest := Manifest{
		ChainID:            "test-e2e-throughput",
		Validators:         2,
		ValidatorResource:  testnet.DefaultResources,
		TxClientsResource:  testnet.DefaultResources,
		SelfDelegation:     10000000,
		CelestiaAppVersion: latestVersion,
		TxClientVersion:    testnet.TxsimVersion,
		EnableLatency:      true,
		LatencyParams:      LatencyParams{100, 10}, // in  milliseconds
		BlobsPerSeq:        1,
		BlobSequences:      1,
		BlobSizes:          "10000-10000",
		PerPeerBandwidth:   5 * 1024 * 1024,
		UpgradeHeight:      0,
		TimeoutCommit:      1 * time.Second,
		TimeoutPropose:     1 * time.Second,
		Mempool:            "v1",
		BroadcastTxs:       true,
		Prometheus:         true,
		GovMaxSquareSize:   appconsts.DefaultGovMaxSquareSize,
		MaxBlockBytes:      appconsts.DefaultMaxBytes,
		TestDuration:       30 * time.Second,
		TxClients:          2,
	}

	benchTest, err := NewBenchmarkTest("E2EThroughput", &manifest)
	testnet.NoError("failed to create benchmark test", err)
>>>>>>> 8f09cf8b

	testNet.SetConsensusParams(manifest.GetConsensusParams())

	defer func() {
		log.Print("Cleaning up testnet")
		benchTest.Cleanup()
	}()

<<<<<<< HEAD
	testnet.NoError("failed to create genesis nodes",
		testNet.CreateGenesisNodes(manifest.Validators,
			manifest.CelestiaAppVersion, manifest.SelfDelegation,
			manifest.UpgradeHeight, manifest.ValidatorResource))

	if manifest.PushTrace {
		log.Println("reading trace push config")
		if pushConfig, err := trace.GetPushConfigFromEnv(); err == nil {
			log.Print("Setting up trace push config")
			for _, node := range testNet.Nodes() {
				testnet.NoError("failed to set TRACE_PUSH_BUCKET_NAME",
					node.Instance.SetEnvironmentVariable(trace.PushBucketName, pushConfig.BucketName))
				testnet.NoError("failed to set TRACE_PUSH_REGION",
					node.Instance.SetEnvironmentVariable(trace.PushRegion, pushConfig.Region))
				testnet.NoError("failed to set TRACE_PUSH_ACCESS_KEY",
					node.Instance.SetEnvironmentVariable(trace.PushAccessKey, pushConfig.AccessKey))
				testnet.NoError("failed to set TRACE_PUSH_SECRET_KEY",
					node.Instance.SetEnvironmentVariable(trace.PushKey, pushConfig.SecretKey))
				testnet.NoError("failed to set TRACE_PUSH_DELAY",
					node.Instance.SetEnvironmentVariable(trace.PushDelay, fmt.Sprintf("%d", pushConfig.PushDelay)))
			}
		}
	}

	// obtain the GRPC endpoints of the validators
	gRPCEndpoints, err := testNet.RemoteGRPCEndpoints()
	testnet.NoError("failed to get validators GRPC endpoints", err)
	log.Println("validators GRPC endpoints", gRPCEndpoints[:manifest.TxClients])

	// create tx clients and point them to the validators
	log.Println("Creating tx clients")

	err = testNet.CreateTxClients(manifest.TxClientVersion, manifest.BlobSequences,
		manifest.BlobSizes, manifest.BlobsPerSeq,
		manifest.TxClientsResource, gRPCEndpoints[:manifest.TxClients])
	testnet.NoError("failed to create tx clients", err)

	// start the testnet
	log.Println("Setting up testnet")
	testnet.NoError("failed to setup testnet", testNet.Setup(
		testnet.WithPerPeerBandwidth(manifest.PerPeerBandwidth),
		testnet.WithTimeoutPropose(manifest.TimeoutPropose),
		testnet.WithTimeoutCommit(manifest.TimeoutCommit),
		testnet.WithPrometheus(manifest.Prometheus),
		testnet.WithLocalTracing(manifest.LocalTracingType),
	))
	log.Println("Starting testnet")
	testnet.NoError("failed to start testnet", testNet.Start())

	// once the testnet is up, start the tx clients
	log.Println("Starting tx clients")
	testnet.NoError("failed to start tx clients", testNet.StartTxClients())

	// wait some time for the tx clients to submit transactions
	time.Sleep(manifest.TestDuration)

	// pull some traced tables from the nodes
	_, err = testNet.Node(0).PullRoundStateTraces()
	testnet.NoError("failed to pull round state traces", err)

	_, err = testNet.Node(0).PullReceivedBytes()
	testnet.NoError("failed to pull received bytes traces", err)
=======
	testnet.NoError("failed to setup nodes", benchTest.SetupNodes())

	testnet.NoError("failed to run the benchmark test", benchTest.Run())
>>>>>>> 8f09cf8b

	// post test data collection and validation
	log.Println("Reading blockchain")
<<<<<<< HEAD
	blockchain, err := testnode.ReadBlockHeights(context.Background(),
		testNet.Node(0).AddressRPC(), 1, 5)
=======
	blockchain, err := testnode.ReadBlockchain(context.Background(),
		benchTest.Node(0).AddressRPC())
>>>>>>> 8f09cf8b
	testnet.NoError("failed to read blockchain", err)

	err = SaveToCSV(extractHeaders(blockchain),
		fmt.Sprintf("./blockchain_%s.csv", manifest.TestnetName))
	if err != nil {
		log.Println("failed to save blockchain headers to a CSV file", err)
	}

	totalTxs := 0
	for _, block := range blockchain {
		if appconsts.LatestVersion != block.Version.App {
			return fmt.Errorf("expected app version %d, got %d", appconsts.LatestVersion, block.Version.App)
		}
		totalTxs += len(block.Data.Txs)
	}
	if totalTxs < 10 {
		return fmt.Errorf("expected at least 10 transactions, got %d", totalTxs)
	}
<<<<<<< HEAD
=======

	log.Println("--- PASS ✅: E2EThroughput")
>>>>>>> 8f09cf8b
	return nil
}
func TwoNodeSimple(_ *log.Logger) error {
	manifest := Manifest{
		TestnetName:        "TwoNodeSimple",
		ChainID:            "two-node-simple",
		Validators:         2,
		ValidatorResource:  testnet.DefaultResources,
		TxClientsResource:  testnet.DefaultResources,
		SelfDelegation:     10000000,
		CelestiaAppVersion: "pr-3261",
		TxClientVersion:    testnet.TxsimVersion,
		BlobsPerSeq:        1,
		BlobSequences:      1,
		BlobSizes:          "10000-10000",
		PerPeerBandwidth:   5 * 1024 * 1024,
		UpgradeHeight:      0,
		TimeoutCommit:      1 * time.Second,
		TimeoutPropose:     1 * time.Second,
		Mempool:            "v1",
		BroadcastTxs:       true,
		Prometheus:         true,
		GovMaxSquareSize:   appconsts.DefaultGovMaxSquareSize,
		MaxBlockBytes:      appconsts.DefaultMaxBytes,
		TestDuration:       30 * time.Second,
		TxClients:          2,
		LocalTracingType:   "local",
		PushTrace:          false,
	}

	return Run(manifest)
}

func TwoNodeBigBlock_8MiB(logger *log.Logger) error {
	logger.Println("Running TwoNodeBigBlock_8MiB")
	manifest := bigBlockManifest
	manifest.TestnetName = "TwoNodeBigBlock_8MiB"
	manifest.ChainID = "two-node-big-block-8mib"
	manifest.MaxBlockBytes = 8 * toMiB
	return Run(manifest)
}

func TwoNodeBigBlock_32MiB(logger *log.Logger) error {
	logger.Println("Running TwoNodeBigBlock_32MiB")
	manifest := bigBlockManifest
	manifest.TestnetName = "TwoNodeBigBlock_32MiB"
	manifest.ChainID = "two-node-big-block-32mib"
	manifest.MaxBlockBytes = 32 * toMiB
	return Run(manifest)
}

func TwoNodeBigBlock_64MiB(logger *log.Logger) error {
	logger.Println("Running TwoNodeBigBlock_64MiB")
	manifest := bigBlockManifest
	manifest.TestnetName = "TwoNodeBigBlock_64MiB"
	manifest.ChainID = "two-node-big-block-64mib"
	manifest.MaxBlockBytes = 64 * toMiB
	return Run(manifest)
}

func LargeNetwork_BigBlock_8MiB(logger *log.Logger) error {
	logger.Println("Running LargeNetwork_BigBlock_8MiB")
	manifest := bigBlockManifest
	manifest.TestnetName = "LargeNetwork_BigBlock_8MiB"
	manifest.ChainID = "large-network-big-block-8mib"
	manifest.MaxBlockBytes = 8 * toMiB
	manifest.Validators = 50
	manifest.TxClients = 50
	manifest.BlobsPerSeq = 20
	return Run(manifest)
}

func LargeNetwork_BigBlock_32MiB(logger *log.Logger) error {
	logger.Println("Running LargeNetwork_BigBlock_32MiB")
	manifest := bigBlockManifest
	manifest.TestnetName = "LargeNetwork_BigBlock_32MiB"
	manifest.ChainID = "large-network-big-block-32mib"
	manifest.MaxBlockBytes = 32 * toMiB
	manifest.Validators = 50
	manifest.TxClients = 50
	manifest.BlobsPerSeq = 20
	return Run(manifest)
}

func LargeNetwork_BigBlock_64MiB(logger *log.Logger) error {
	logger.Println("Running LargeNetwork_BigBlock_64MiB")
	manifest := bigBlockManifest
	manifest.TestnetName = "LargeNetwork_BigBlock_64MiB"
	manifest.ChainID = "large-network-big-block-64mib"
	manifest.MaxBlockBytes = 64 * toMiB
	manifest.Validators = 50
	manifest.TxClients = 50
	manifest.BlobsPerSeq = 20
	return Run(manifest)
}<|MERGE_RESOLUTION|>--- conflicted
+++ resolved
@@ -14,11 +14,8 @@
 
 const (
 	seed = 42
-<<<<<<< HEAD
 
 	toMiB = 1024 * 1024
-=======
->>>>>>> 8f09cf8b
 )
 
 var bigBlockManifest = Manifest{
@@ -60,43 +57,12 @@
 
 func Run(manifest Manifest) error {
 
-<<<<<<< HEAD
 	log.Printf("version:%s", manifest.CelestiaAppVersion)
 	// create a new testnet
 	testNet, err := testnet.New(manifest.TestnetName, seed,
 		testnet.GetGrafanaInfoFromEnvVar(), manifest.ChainID,
 		manifest.GetGenesisModifiers()...)
 	testnet.NoError("failed to create testnet", err)
-=======
-	manifest := Manifest{
-		ChainID:            "test-e2e-throughput",
-		Validators:         2,
-		ValidatorResource:  testnet.DefaultResources,
-		TxClientsResource:  testnet.DefaultResources,
-		SelfDelegation:     10000000,
-		CelestiaAppVersion: latestVersion,
-		TxClientVersion:    testnet.TxsimVersion,
-		EnableLatency:      true,
-		LatencyParams:      LatencyParams{100, 10}, // in  milliseconds
-		BlobsPerSeq:        1,
-		BlobSequences:      1,
-		BlobSizes:          "10000-10000",
-		PerPeerBandwidth:   5 * 1024 * 1024,
-		UpgradeHeight:      0,
-		TimeoutCommit:      1 * time.Second,
-		TimeoutPropose:     1 * time.Second,
-		Mempool:            "v1",
-		BroadcastTxs:       true,
-		Prometheus:         true,
-		GovMaxSquareSize:   appconsts.DefaultGovMaxSquareSize,
-		MaxBlockBytes:      appconsts.DefaultMaxBytes,
-		TestDuration:       30 * time.Second,
-		TxClients:          2,
-	}
-
-	benchTest, err := NewBenchmarkTest("E2EThroughput", &manifest)
-	testnet.NoError("failed to create benchmark test", err)
->>>>>>> 8f09cf8b
 
 	testNet.SetConsensusParams(manifest.GetConsensusParams())
 
@@ -105,7 +71,6 @@
 		benchTest.Cleanup()
 	}()
 
-<<<<<<< HEAD
 	testnet.NoError("failed to create genesis nodes",
 		testNet.CreateGenesisNodes(manifest.Validators,
 			manifest.CelestiaAppVersion, manifest.SelfDelegation,
@@ -168,21 +133,10 @@
 
 	_, err = testNet.Node(0).PullReceivedBytes()
 	testnet.NoError("failed to pull received bytes traces", err)
-=======
-	testnet.NoError("failed to setup nodes", benchTest.SetupNodes())
-
-	testnet.NoError("failed to run the benchmark test", benchTest.Run())
->>>>>>> 8f09cf8b
-
-	// post test data collection and validation
+
 	log.Println("Reading blockchain")
-<<<<<<< HEAD
 	blockchain, err := testnode.ReadBlockHeights(context.Background(),
 		testNet.Node(0).AddressRPC(), 1, 5)
-=======
-	blockchain, err := testnode.ReadBlockchain(context.Background(),
-		benchTest.Node(0).AddressRPC())
->>>>>>> 8f09cf8b
 	testnet.NoError("failed to read blockchain", err)
 
 	err = SaveToCSV(extractHeaders(blockchain),
@@ -201,11 +155,6 @@
 	if totalTxs < 10 {
 		return fmt.Errorf("expected at least 10 transactions, got %d", totalTxs)
 	}
-<<<<<<< HEAD
-=======
-
-	log.Println("--- PASS ✅: E2EThroughput")
->>>>>>> 8f09cf8b
 	return nil
 }
 func TwoNodeSimple(_ *log.Logger) error {
