package main

import (
	"context"
	"fmt"
	"log"
	"time"

	"github.com/celestiaorg/celestia-app/v2/pkg/appconsts"
	"github.com/celestiaorg/celestia-app/v2/test/e2e/testnet"
	"github.com/celestiaorg/celestia-app/v2/test/util/testnode"
	"github.com/tendermint/tendermint/pkg/trace"
)

const (
	seed = 42
)

func main() {
	if err := E2EThroughput(); err != nil {
		log.Fatalf("--- ERROR Throughput test: %v", err.Error())
	}
}

func E2EThroughput() error {
	// TODO replace this version with the main's latest version when the
	// tracing feature becomes available in the main branch
	latestVersion := "pr-3261"

	log.Println("=== RUN E2EThroughput", "version:", latestVersion)

	manifest := testnet.Manifest{
		ChainID:            "test-e2e-throughput",
		Validators:         2,
		ValidatorResource:  testnet.DefaultResources,
		TxClientsResource:  testnet.DefaultResources,
		SelfDelegation:     10000000,
		CelestiaAppVersion: latestVersion,
		TxClientVersion:    testnet.TxsimVersion,
		BlobsPerSeq:        1,
		BlobSequences:      1,
		BlobSizes:          "10000-10000",
		PerPeerBandwidth:   5 * 1024 * 1024,
		UpgradeHeight:      0,
		TimeoutCommit:      1 * time.Second,
		TimeoutPropose:     1 * time.Second,
		Mempool:            "v1",
		BroadcastTxs:       true,
		Prometheus:         true,
		GovMaxSquareSize:   appconsts.DefaultGovMaxSquareSize,
		MaxBlockBytes:      appconsts.DefaultMaxBytes,
		TestDuration:       30 * time.Second,
		TxClients:          2,
<<<<<<< HEAD
=======
		LocalTracingType:   "local",
>>>>>>> 0e26c2ad
	}
	// create a new testnet
	testNet, err := testnet.New("E2EThroughput", seed,
		testnet.GetGrafanaInfoFromEnvVar(), manifest.ChainID,
		manifest.GetGenesisModifiers()...)
	testnet.NoError("failed to create testnet", err)

	testNet.SetConsensusParams(manifest.GetConsensusParams())
<<<<<<< HEAD
=======

>>>>>>> 0e26c2ad
	defer func() {
		log.Print("Cleaning up testnet")
		testNet.Cleanup()
	}()

	testnet.NoError("failed to create genesis nodes",
		testNet.CreateGenesisNodes(manifest.Validators,
			manifest.CelestiaAppVersion, manifest.SelfDelegation,
			manifest.UpgradeHeight, manifest.ValidatorResource))
<<<<<<< HEAD
=======

	if pushConfig, err := trace.GetPushConfigFromEnv(); err == nil {
		log.Print("Setting up trace push config")
		for _, node := range testNet.Nodes() {
			testnet.NoError("failed to set TRACE_PUSH_BUCKET_NAME",
				node.Instance.SetEnvironmentVariable(trace.PushBucketName, pushConfig.BucketName))
			testnet.NoError("failed to set TRACE_PUSH_REGION",
				node.Instance.SetEnvironmentVariable(trace.PushRegion, pushConfig.Region))
			testnet.NoError("failed to set TRACE_PUSH_ACCESS_KEY",
				node.Instance.SetEnvironmentVariable(trace.PushAccessKey, pushConfig.AccessKey))
			testnet.NoError("failed to set TRACE_PUSH_SECRET_KEY",
				node.Instance.SetEnvironmentVariable(trace.PushKey, pushConfig.SecretKey))
			testnet.NoError("failed to set TRACE_PUSH_DELAY",
				node.Instance.SetEnvironmentVariable(trace.PushDelay, fmt.Sprintf("%d", pushConfig.PushDelay)))
		}
	}
>>>>>>> 0e26c2ad

	// obtain the GRPC endpoints of the validators
	gRPCEndpoints, err := testNet.RemoteGRPCEndpoints()
	testnet.NoError("failed to get validators GRPC endpoints", err)
	log.Println("validators GRPC endpoints", gRPCEndpoints)

	// create tx clients and point them to the validators
	log.Println("Creating tx clients")

	err = testNet.CreateTxClients(manifest.TxClientVersion, manifest.BlobSequences,
		manifest.BlobSizes,
		manifest.TxClientsResource, gRPCEndpoints)
	testnet.NoError("failed to create tx clients", err)

	// start the testnet
	log.Println("Setting up testnet")
	testnet.NoError("failed to setup testnet", testNet.Setup(
		testnet.WithPerPeerBandwidth(manifest.PerPeerBandwidth),
		testnet.WithTimeoutPropose(manifest.TimeoutPropose),
		testnet.WithTimeoutCommit(manifest.TimeoutCommit),
		testnet.WithPrometheus(manifest.Prometheus),
<<<<<<< HEAD
=======
		testnet.WithLocalTracing(manifest.LocalTracingType),
>>>>>>> 0e26c2ad
	))
	log.Println("Starting testnet")
	testnet.NoError("failed to start testnet", testNet.Start())

	// once the testnet is up, start the tx clients
	log.Println("Starting tx clients")
	testnet.NoError("failed to start tx clients", testNet.StartTxClients())

	// wait some time for the tx clients to submit transactions
	time.Sleep(manifest.TestDuration)
<<<<<<< HEAD
=======

	// pull some traced tables from the nodes
	_, err = testNet.Node(0).PullRoundStateTraces()
	testnet.NoError("failed to pull round state traces", err)

	_, err = testNet.Node(0).PullReceivedBytes()
	testnet.NoError("failed to pull received bytes traces", err)
>>>>>>> 0e26c2ad

	log.Println("Reading blockchain")
	blockchain, err := testnode.ReadBlockchain(context.Background(), testNet.Node(0).AddressRPC())
	testnet.NoError("failed to read blockchain", err)

	totalTxs := 0
	for _, block := range blockchain {
		if appconsts.LatestVersion != block.Version.App {
			return fmt.Errorf("expected app version %d, got %d", appconsts.LatestVersion, block.Version.App)
		}
		totalTxs += len(block.Data.Txs)
	}
	if totalTxs < 10 {
		return fmt.Errorf("expected at least 10 transactions, got %d", totalTxs)
	}
	log.Println("--- PASS ✅: E2EThroughput")
	return nil
}<|MERGE_RESOLUTION|>--- conflicted
+++ resolved
@@ -51,10 +51,7 @@
 		MaxBlockBytes:      appconsts.DefaultMaxBytes,
 		TestDuration:       30 * time.Second,
 		TxClients:          2,
-<<<<<<< HEAD
-=======
 		LocalTracingType:   "local",
->>>>>>> 0e26c2ad
 	}
 	// create a new testnet
 	testNet, err := testnet.New("E2EThroughput", seed,
@@ -63,10 +60,7 @@
 	testnet.NoError("failed to create testnet", err)
 
 	testNet.SetConsensusParams(manifest.GetConsensusParams())
-<<<<<<< HEAD
-=======
 
->>>>>>> 0e26c2ad
 	defer func() {
 		log.Print("Cleaning up testnet")
 		testNet.Cleanup()
@@ -76,8 +70,6 @@
 		testNet.CreateGenesisNodes(manifest.Validators,
 			manifest.CelestiaAppVersion, manifest.SelfDelegation,
 			manifest.UpgradeHeight, manifest.ValidatorResource))
-<<<<<<< HEAD
-=======
 
 	if pushConfig, err := trace.GetPushConfigFromEnv(); err == nil {
 		log.Print("Setting up trace push config")
@@ -94,7 +86,6 @@
 				node.Instance.SetEnvironmentVariable(trace.PushDelay, fmt.Sprintf("%d", pushConfig.PushDelay)))
 		}
 	}
->>>>>>> 0e26c2ad
 
 	// obtain the GRPC endpoints of the validators
 	gRPCEndpoints, err := testNet.RemoteGRPCEndpoints()
@@ -116,10 +107,7 @@
 		testnet.WithTimeoutPropose(manifest.TimeoutPropose),
 		testnet.WithTimeoutCommit(manifest.TimeoutCommit),
 		testnet.WithPrometheus(manifest.Prometheus),
-<<<<<<< HEAD
-=======
 		testnet.WithLocalTracing(manifest.LocalTracingType),
->>>>>>> 0e26c2ad
 	))
 	log.Println("Starting testnet")
 	testnet.NoError("failed to start testnet", testNet.Start())
@@ -130,8 +118,6 @@
 
 	// wait some time for the tx clients to submit transactions
 	time.Sleep(manifest.TestDuration)
-<<<<<<< HEAD
-=======
 
 	// pull some traced tables from the nodes
 	_, err = testNet.Node(0).PullRoundStateTraces()
@@ -139,7 +125,6 @@
 
 	_, err = testNet.Node(0).PullReceivedBytes()
 	testnet.NoError("failed to pull received bytes traces", err)
->>>>>>> 0e26c2ad
 
 	log.Println("Reading blockchain")
 	blockchain, err := testnode.ReadBlockchain(context.Background(), testNet.Node(0).AddressRPC())
