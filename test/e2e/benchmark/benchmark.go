--- conflicted
+++ resolved
@@ -146,7 +146,6 @@
 	}
 
 	// wait some time for the tx clients to submit transactions
-<<<<<<< HEAD
 	log.Println("Waiting for", b.manifest.TestDuration, "for the tx clients to submit transactions")
 	time.Sleep(b.manifest.TestDuration)
 	log.Println("Tx clients have submitted transactions")
@@ -192,9 +191,6 @@
 	if err != nil {
 		log.Println("failed to save blockchain headers to a CSV file", err)
 	}
-=======
-	time.Sleep(b.manifest.TestDuration)
->>>>>>> c53add4a
 
 	return nil
 }