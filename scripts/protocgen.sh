#!/usr/bin/env bash

set -eo pipefail

protoc_gen_gocosmos() {
  if ! grep "github.com/gogo/protobuf => github.com/regen-network/protobuf" go.mod &>/dev/null ; then
    echo -e "\tPlease run this command from somewhere inside the cosmos-sdk folder."
    return 1
  fi

  go get github.com/regen-network/cosmos-proto/protoc-gen-gocosmos@latest 2>/dev/null
}

protoc_gen_gocosmos

cd proto
proto_dirs=$(find . -path ./cosmos -prune -o -name '*.proto' -print0 | xargs -0 -n1 dirname | sort | uniq)
for dir in $proto_dirs; do
  for file in $(find "${dir}" -maxdepth 1 -name '*.proto'); do
    if grep "option go_package" $file &> /dev/null ; then
      buf generate --template buf.gen.gogo.yaml $file
    fi
  done
done

<<<<<<< HEAD
# temporary import hack to use cosmos-sdk implementation of Any type.
# check https://github.com/celestiaorg/celestia-app/issues/507 for more information.
sed -i 's/types "github.com\/celestiaorg\/celestia-app\/codec\/types"/types "github.com\/cosmos\/cosmos-sdk\/codec\/types"/g' \
 github.com/celestiaorg/celestia-app/x/qgb/types/query.pb.go
=======
cd ..
>>>>>>> b98f9ab7

# move proto files to the right places
cp -r github.com/celestiaorg/celestia-app/* ./
rm -rf github.com<|MERGE_RESOLUTION|>--- conflicted
+++ resolved
@@ -23,14 +23,12 @@
   done
 done
 
-<<<<<<< HEAD
+cd ..
+
 # temporary import hack to use cosmos-sdk implementation of Any type.
 # check https://github.com/celestiaorg/celestia-app/issues/507 for more information.
 sed -i 's/types "github.com\/celestiaorg\/celestia-app\/codec\/types"/types "github.com\/cosmos\/cosmos-sdk\/codec\/types"/g' \
  github.com/celestiaorg/celestia-app/x/qgb/types/query.pb.go
-=======
-cd ..
->>>>>>> b98f9ab7
 
 # move proto files to the right places
 cp -r github.com/celestiaorg/celestia-app/* ./
