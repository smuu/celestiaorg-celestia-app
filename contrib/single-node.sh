#!/bin/sh

set -o errexit -o nounset

CHAINID="test"

# Build genesis file incl account for passed address
coins="1000000000000000utia"
celestia-appd init $CHAINID --chain-id $CHAINID 
celestia-appd keys add validator1 --keyring-backend="test"
# this won't work because the some proto types are decalared twice and the logs output to stdout (dependency hell involving iavl)
<<<<<<< HEAD
celestia-appd add-genesis-account $(celestia-appd keys show validator1 -a --keyring-backend="test") $coins
celestia-appd gentx validator1 5000000000uceles \
  --keyring-backend="test" \
  --chain-id $CHAINID \
  --orchestrator-address $(celestia-appd keys show validator1 -a --keyring-backend="test") \
  --ethereum-address 0x966e6f22781EF6a6A82BBB4DB3df8E225DfD9488

=======
celestia-appd add-genesis-account $(celestia-appd keys show validator -a --keyring-backend="test") $coins
celestia-appd gentx validator 5000000000utia --keyring-backend="test" --chain-id $CHAINID
>>>>>>> 0eef82ba
celestia-appd collect-gentxs

# Set proper defaults and change ports
sed -i 's#"tcp://127.0.0.1:26657"#"tcp://0.0.0.0:26657"#g' ~/.celestia-app/config/config.toml
sed -i 's/timeout_commit = "5s"/timeout_commit = "1s"/g' ~/.celestia-app/config/config.toml
sed -i 's/timeout_propose = "3s"/timeout_propose = "1s"/g' ~/.celestia-app/config/config.toml
sed -i 's/index_all_keys = false/index_all_keys = true/g' ~/.celestia-app/config/config.toml
sed -i 's/mode = "full"/mode = "validator"/g' ~/.celestia-app/config/config.toml

# Start the celestia-app
celestia-appd start<|MERGE_RESOLUTION|>--- conflicted
+++ resolved
@@ -7,20 +7,15 @@
 # Build genesis file incl account for passed address
 coins="1000000000000000utia"
 celestia-appd init $CHAINID --chain-id $CHAINID 
-celestia-appd keys add validator1 --keyring-backend="test"
+celestia-appd keys add validator --keyring-backend="test"
 # this won't work because the some proto types are decalared twice and the logs output to stdout (dependency hell involving iavl)
-<<<<<<< HEAD
-celestia-appd add-genesis-account $(celestia-appd keys show validator1 -a --keyring-backend="test") $coins
-celestia-appd gentx validator1 5000000000uceles \
+celestia-appd add-genesis-account $(celestia-appd keys show validator -a --keyring-backend="test") $coins
+celestia-appd gentx validator 5000000000uceles \
   --keyring-backend="test" \
   --chain-id $CHAINID \
-  --orchestrator-address $(celestia-appd keys show validator1 -a --keyring-backend="test") \
+  --orchestrator-address $(celestia-appd keys show validator -a --keyring-backend="test") \
   --ethereum-address 0x966e6f22781EF6a6A82BBB4DB3df8E225DfD9488
 
-=======
-celestia-appd add-genesis-account $(celestia-appd keys show validator -a --keyring-backend="test") $coins
-celestia-appd gentx validator 5000000000utia --keyring-backend="test" --chain-id $CHAINID
->>>>>>> 0eef82ba
 celestia-appd collect-gentxs
 
 # Set proper defaults and change ports
